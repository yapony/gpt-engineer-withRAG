"""
This module provides a CLI tool to interact with the GPT Engineer application,
enabling users to use OpenAI's models and define various parameters for the
project they want to generate, improve or interact with.

Main Functionality:
---------------------
- Load environment variables needed to work with OpenAI.
- Allow users to specify parameters such as:
  - Project path
  - Model type (default to GPT-4)
  - Temperature
  - Step configurations
  - Code improvement mode
  - Lite mode for lighter operations
  - Azure endpoint for Azure OpenAI services
  - Using project's preprompts or default ones
  - Verbosity level for logging
- Interact with AI, databases, and archive processes based on the user-defined parameters.

Notes:
- Ensure the .env file has the `OPENAI_API_KEY` or provide it in the working directory.
- The default project path is set to `projects/example`.
- For azure_endpoint, provide the endpoint for Azure OpenAI service.

"""

import os
from pathlib import Path

import openai
import typer
from dotenv import load_dotenv

from gpt_engineer.core.default.on_disk_repository import OnDiskRepository
from gpt_engineer.core.ai import AI
from gpt_engineer.core.default.paths import PREPROMPTS_PATH
from gpt_engineer.applications.cli.file_selector import ask_for_files, get_all_code
from gpt_engineer.tools.custom_steps import lite_gen, gen_clarified_code, self_heal, vector_improve
from gpt_engineer.core.default.steps import gen_code, execute_entrypoint, improve
from gpt_engineer.applications.cli.cli_agent import CliAgent
from gpt_engineer.applications.cli.collect import collect_and_send_human_review
from gpt_engineer.core.preprompts_holder import PrepromptsHolder
import logging

app = typer.Typer()  # creates a CLI app


def load_env_if_needed():
    if os.getenv("OPENAI_API_KEY") is None:
        load_dotenv()
    if os.getenv("OPENAI_API_KEY") is None:
        # if there is no .env file, try to load from the current working directory
        load_dotenv(dotenv_path=os.path.join(os.getcwd(), ".env"))
    openai.api_key = os.getenv("OPENAI_API_KEY")


def load_prompt(input_repo: OnDiskRepository, improve_mode):
    if input_repo.get("prompt"):
        return input_repo.get("prompt")

    if not improve_mode:
        input_repo["prompt"] = input(
            "\nWhat application do you want gpt-engineer to generate?\n"
        )
    else:
        input_repo["prompt"] = input(
            "\nHow do you want to improve the application?\n"
        )
    return input_repo.get("prompt")


def get_preprompts_path(use_custom_preprompts: bool, input_path: Path) -> Path:
    original_preprompts_path = PREPROMPTS_PATH
    if not use_custom_preprompts:
        return original_preprompts_path

    custom_preprompts_path = input_path / "preprompts"
    if not custom_preprompts_path.exists():
        custom_preprompts_path.mkdir()

    for file in original_preprompts_path.glob("*"):
        if not (custom_preprompts_path / file.name).exists():
            (custom_preprompts_path / file.name).write_text(file.read_text())
    return custom_preprompts_path


@app.command()
def main(
    project_path: str = typer.Argument("projects/example", help="path"),
    model: str = typer.Argument("gpt-4-1106-preview", help="model id string"),
    temperature: float = 0.1,
    improve_mode: bool = typer.Option(
        False,
        "--improve",
        "-i",
        help="Improve code from existing project.",
    ),
    vector_improve_mode: bool = typer.Option(
        False,
        "--vector-improve",
        "-vi",
        help="Improve code from existing project using vector store.",
    ),
    lite_mode: bool = typer.Option(
        False,
        "--lite",
        "-l",
        help="Lite mode - run only the main prompt.",
    ),
    clarify_mode: bool = typer.Option(
        False,
        "--clarify",
        "-c",
        help="Lite mode - discuss specification with AI before implementation.",
    ),
    self_heal_mode: bool = typer.Option(
        False,
        "--self-heal",
        "-sh",
        help="Lite mode - discuss specification with AI before implementation.",
    ),
    azure_endpoint: str = typer.Option(
        "",
        "--azure",
        "-a",
        help="""Endpoint for your Azure OpenAI Service (https://xx.openai.azure.com).
            In that case, the given model is the deployment name chosen in the Azure AI Studio.""",
    ),
    use_custom_preprompts: bool = typer.Option(
        False,
        "--use-custom-preprompts",
        help="""Use your project's custom preprompts instead of the default ones.
          Copies all original preprompts to the project's workspace if they don't exist there.""",
    ),
    verbose: bool = typer.Option(False, "--verbose", "-v"),
):
    logging.basicConfig(level=logging.DEBUG if verbose else logging.INFO)
    #
    if vector_improve_mode and not improve_mode:
        print("Vector improve mode implies improve mode, setting improve_mode=True")
        improve_mode=True

    if improve_mode:
        assert not (clarify_mode or lite_mode), "Clarify and lite mode are not active for improve mode"

    load_env_if_needed()

    ai = AI(
        model_name=model,
        temperature=temperature,
        azure_endpoint=azure_endpoint,
    )

    # project_path = os.path.abspath(
    #     project_path
    # )  # resolve the string to a valid path (eg "a/b/../c" to "a/c")
    path = Path(project_path)  # .absolute()
    print("Running gpt-engineer in", path.absolute(), "\n")
    prompt = load_prompt(OnDiskRepository(path), improve_mode)
    # configure generation function
    if clarify_mode:
        code_gen_fn = gen_clarified_code
    elif lite_mode:
        code_gen_fn = lite_gen
    else:
        code_gen_fn = gen_code
    # configure execution function
    if self_heal_mode:
        execution_fn = self_heal
    else:
        execution_fn = execute_entrypoint

    if --vector_improve_mode:
        improve_fn = vector_improve
    else:
        improve_fn = improve


    preprompts_path = get_preprompts_path(use_custom_preprompts, Path(project_path))
    preprompts_holder = PrepromptsHolder(preprompts_path)
    agent = CliAgent.with_default_config(
<<<<<<< HEAD
        project_path, ai=ai, code_gen_fn=code_gen_fn, execute_entrypoint_fn=execution_fn, preprompts_path=preprompts_path
=======
        project_path, code_gen_fn=code_gen_fn, execute_entrypoint_fn=execution_fn, improve_fn=improve_fn, preprompts_holder=preprompts_holder
>>>>>>> baf765e6
    )
    if improve_mode:
        if --vector_improve_mode:
            code = get_all_code(project_path)
        else:
            code = ask_for_files(project_path)
        agent.improve(code, prompt)
    else:
        agent.init(prompt)
    # collect user feedback if user consents
    config = (code_gen_fn.__name__, execution_fn.__name__)
    collect_and_send_human_review(prompt, model, temperature, config, agent.memory)

    print("Total api cost: $ ", ai.token_usage_log.usage_cost())


if __name__ == "__main__":
    app()<|MERGE_RESOLUTION|>--- conflicted
+++ resolved
@@ -180,11 +180,7 @@
     preprompts_path = get_preprompts_path(use_custom_preprompts, Path(project_path))
     preprompts_holder = PrepromptsHolder(preprompts_path)
     agent = CliAgent.with_default_config(
-<<<<<<< HEAD
-        project_path, ai=ai, code_gen_fn=code_gen_fn, execute_entrypoint_fn=execution_fn, preprompts_path=preprompts_path
-=======
-        project_path, code_gen_fn=code_gen_fn, execute_entrypoint_fn=execution_fn, improve_fn=improve_fn, preprompts_holder=preprompts_holder
->>>>>>> baf765e6
+        project_path, ai=ai, code_gen_fn=code_gen_fn, execute_entrypoint_fn=execution_fn, improve_fn=improve_fn, preprompts_holder=preprompts_holder
     )
     if improve_mode:
         if --vector_improve_mode:
