# See https://help.github.com/ignore-files/ for more about ignoring files.

# Byte-compiled / optimized / DLL files
__pycache__/
*.py[cod]
*$py.class

# Distribution / packaging
dist/
build/
*.egg-info/
*.egg

# Virtual environments
.env
.env.sh
venv/
ENV/

# IDE-specific files
.vscode/
.idea/

# Compiled Python modules
*.pyc
*.pyo
*.pyd

# macOS specific files
.DS_Store

# Windows specific files
Thumbs.db

# this application's specific files
archive

# any log file
*log.txt
<<<<<<< HEAD

# ignore all project files
projects
=======
todo
>>>>>>> 4b093cb2
<|MERGE_RESOLUTION|>--- conflicted
+++ resolved
@@ -37,10 +37,7 @@
 
 # any log file
 *log.txt
-<<<<<<< HEAD
+todo
 
 # ignore all project files
-projects
-=======
-todo
->>>>>>> 4b093cb2
+projects